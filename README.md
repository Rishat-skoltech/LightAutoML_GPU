## Developing LightAutoML on GPU

To develop LightAutoML on GPUs using RAPIDS some prerequisites need to be met:
1. NVIDIA GPU: Pascal or higher
2. CUDA 11.2 (drivers v460.32+) need to be installed
3. Python version 3.8
4. OS: Ubuntu 16.04/18.04/20.04 or CentOS 7/8 with gcc/++ 9.0+

### Installation

[Anaconda](https://www.anaconda.com/products/individual#download-section) or [Miniconda](https://docs.conda.io/en/latest/miniconda.html) is necessary to install RAPIDS and work with environments.

1. Once you install Anaconda/Miniconda, you need to set your own environment. For example:
```bash
conda create -n lama_venv python=3.8
conda activate lama_venv
```

2. To clone the project to your own local machine:
```bash
git clone https://github.com/Rishat-skoltech/LightAutoML_GPU.git
cd LightAutoML_GPU
```

3. Install LightAutoML in develop mode:
```bash
pip install poetry
poetry install
pip install catboost==1.0.4
```


5. To install RAPIDS for Python 3.8 and CUDA 11.0 use the following command:
```bash
<<<<<<< HEAD
conda install -c rapidsai -c nvidia -c conda-forge \
    rapids=21.10 python=3.8 cudatoolkit=11.0
=======
conda install -c rapidsai -c nvidia -c conda-forge rapids=21.10 cudatoolkit=11.2
>>>>>>> 88749ece
pip install dask-ml
```
Please note, if you use NVIDIA GPU Ampere architecture (i.e. Tesla A100 or RTX3000 series), you may need to uninstall pytorch and install it manually 
due to compatibility issues. To do so, run following commands:
```bash
pip uninstall torch torchvision
pip install torch==1.7.1+cu110 torchvision==0.8.2+cu110 -f https://download.pytorch.org/whl/torch_stable.html
```

Once the RAPIDS is installed, the environment is fully ready. You can activate it using the `source` command and test and implement your own code.<|MERGE_RESOLUTION|>--- conflicted
+++ resolved
@@ -30,14 +30,9 @@
 ```
 
 
-5. To install RAPIDS for Python 3.8 and CUDA 11.0 use the following command:
+5. To install RAPIDS for Python 3.8 and CUDA 11.2 use the following command:
 ```bash
-<<<<<<< HEAD
-conda install -c rapidsai -c nvidia -c conda-forge \
-    rapids=21.10 python=3.8 cudatoolkit=11.0
-=======
 conda install -c rapidsai -c nvidia -c conda-forge rapids=21.10 cudatoolkit=11.2
->>>>>>> 88749ece
 pip install dask-ml
 ```
 Please note, if you use NVIDIA GPU Ampere architecture (i.e. Tesla A100 or RTX3000 series), you may need to uninstall pytorch and install it manually 
@@ -47,4 +42,4 @@
 pip install torch==1.7.1+cu110 torchvision==0.8.2+cu110 -f https://download.pytorch.org/whl/torch_stable.html
 ```
 
-Once the RAPIDS is installed, the environment is fully ready. You can activate it using the `source` command and test and implement your own code.+Once the RAPIDS is installed, the environment is fully ready. You can activate it using the `source` command and test and implement your own code.
